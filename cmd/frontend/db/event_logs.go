--- conflicted
+++ resolved
@@ -172,8 +172,6 @@
 	Monthly: sqlf.Sprintf("DATE_TRUNC('month', timestamp)"),
 }
 
-<<<<<<< HEAD
-=======
 // calcStartDate calculates the the starting date of a number of periods given the period type.
 // from the current time supplied as `now`. Returns a second false value if the period type is illegal.
 func calcStartDate(now time.Time, periodType PeriodType, periodsAgo int) (time.Time, bool) {
@@ -188,7 +186,6 @@
 	return time.Time{}, false
 }
 
->>>>>>> 7dd908d1
 // calcEndDate calculates the the ending date of a number of periods given the period type.
 // Returns a second false value if the period type is illegal.
 func calcEndDate(startDate time.Time, periods int, periodType PeriodType) (time.Time, bool) {
@@ -201,11 +198,7 @@
 		return startDate.AddDate(0, periods, 0), true
 	}
 
-<<<<<<< HEAD
-	return startDate, false
-=======
 	return time.Time{}, false
->>>>>>> 7dd908d1
 }
 
 // CountUniqueUsersOptions provides options for counting unique users.
@@ -214,19 +207,6 @@
 	RegisteredOnly bool
 	// If true, only include code host integration users. Otherwise, include all users.
 	IntegrationOnly bool
-<<<<<<< HEAD
-	// If non-nil, only include users that logged an event with a given prefix.
-	ByEventNamePrefix *string
-	// If non-nil, only include users that logged a given event.
-	ByEventName *string
-	// If non-nil, only include users that logged any event that matches a list of given event names
-	ByEventNames *[]string
-}
-
-// CountUniqueUsersPerPeriod provides a count of unique active users in a given time span, broken up into periods of a given type.
-// Returns an array of length `periods`, with one entry for each period in the time span.
-func (l *eventLogs) CountUniqueUsersPerPeriod(ctx context.Context, periodType PeriodType, startDate time.Time, periods int, opt *CountUniqueUsersOptions) ([]UsageValue, error) {
-=======
 	// If set, adds additional restrictions on the event types.
 	EventFilters *EventFilterOptions
 }
@@ -249,7 +229,6 @@
 		return nil, fmt.Errorf("periodType must be \"daily\", \"weekly\", or \"monthly\". Got %s", periodType)
 	}
 
->>>>>>> 7dd908d1
 	conds := []*sqlf.Query{sqlf.Sprintf("TRUE")}
 	if opt != nil {
 		if opt.RegisteredOnly {
@@ -258,20 +237,6 @@
 		if opt.IntegrationOnly {
 			conds = append(conds, sqlf.Sprintf("source = %s", integrationSource))
 		}
-<<<<<<< HEAD
-		if opt.ByEventNamePrefix != nil {
-			conds = append(conds, sqlf.Sprintf("name LIKE %s", *opt.ByEventNamePrefix+"%"))
-		}
-		if opt.ByEventName != nil {
-			conds = append(conds, sqlf.Sprintf("name = %s", *opt.ByEventName))
-		}
-		if opt.ByEventNames != nil {
-			items := []*sqlf.Query{}
-			for _, v := range *opt.ByEventNames {
-				items = append(items, sqlf.Sprintf("%s", v))
-			}
-			conds = append(conds, sqlf.Sprintf("name IN (%s)", sqlf.Join(items, ",")))
-=======
 		if opt.EventFilters != nil {
 			if opt.EventFilters.ByEventNamePrefix != "" {
 				conds = append(conds, sqlf.Sprintf("name LIKE %s", opt.EventFilters.ByEventNamePrefix+"%"))
@@ -286,7 +251,6 @@
 				}
 				conds = append(conds, sqlf.Sprintf("name IN (%s)", sqlf.Join(items, ",")))
 			}
->>>>>>> 7dd908d1
 		}
 	}
 
@@ -298,86 +262,13 @@
 	return l.countUniqueUsersPerPeriodBySQL(ctx, intervalByPeriodType[periodType], periodByPeriodType[periodType], startDate, endDate, conds)
 }
 
-<<<<<<< HEAD
-// CountEventsOptions provides options for counting events.
-type CountEventsOptions struct {
-	// If non-nil, only include events with a given prefix.
-	ByEventNamePrefix *string
-	// If non-nil, only include events that match the given event name.
-	ByEventName *string
-	// If non-nil, only include events that matches a list of given event names
-	ByEventNames *[]string
-}
-
-// CountEventsPerPeriod provide a count of events in a given time span, broken up into periods of a given type.
-// Returns an array of length `periods`, with one entry for each period in the time span.
-func (l *eventLogs) CountEventsPerPeriod(ctx context.Context, periodType PeriodType, startDate time.Time, periods int, opt *CountEventsOptions) ([]UsageValue, error) {
-	conds := []*sqlf.Query{sqlf.Sprintf("TRUE")}
-	if opt != nil {
-		if opt.ByEventNamePrefix != nil {
-			conds = append(conds, sqlf.Sprintf("name LIKE %s", *opt.ByEventNamePrefix+"%"))
-		}
-		if opt.ByEventName != nil {
-			conds = append(conds, sqlf.Sprintf("name = %s", *opt.ByEventName))
-		}
-		if opt.ByEventNames != nil {
-			items := []*sqlf.Query{}
-			for _, v := range *opt.ByEventNames {
-				items = append(items, sqlf.Sprintf("%s", v))
-			}
-			conds = append(conds, sqlf.Sprintf("name IN (%s)", sqlf.Join(items, ",")))
-		}
-	}
-
-	endDate, ok := calcEndDate(startDate, periods, periodType)
-=======
 // CountEventsPerPeriod provide a count of events in a given time span, broken up into periods of a given type.
 func (l *eventLogs) CountEventsPerPeriod(ctx context.Context, periodType PeriodType, now time.Time, periods int, opt *EventFilterOptions) ([]UsageValue, error) {
 	startDate, ok := calcStartDate(now, periodType, periods)
->>>>>>> 7dd908d1
 	if !ok {
 		return nil, fmt.Errorf("periodType must be \"daily\", \"weekly\", or \"monthly\". Got %s", periodType)
 	}
 
-<<<<<<< HEAD
-	return l.countEventsPerPeriodBySQL(ctx, intervalByPeriodType[periodType], periodByPeriodType[periodType], startDate, endDate, conds)
-}
-
-// PercentileValue is a slice of Nth percentile values calculated from a field of events
-// in a time period starting on a given date.
-type PercentileValue struct {
-	Start  time.Time
-	Values []float64
-}
-
-// PercentilesOptions provides options for calculating percentiles over values of an field in the event's arguments.
-type PercentilesOptions struct {
-	// If non-nil, only include values from events with a given prefix.
-	ByEventNamePrefix *string
-	// If non-nil, only include values from events that match the given event name.
-	ByEventName *string
-	// If non-nil, only include values from events that matches a list of given event names
-	ByEventNames *[]string
-}
-
-// PercentilesPerPeriod calculates the given percentiles over a field of the event's arguments in a given time span,
-// broken up into periods of a given type. Percentiles should be supplied as floats in the range `[0, 1)`, such that
-// `[.5, .9, .99]` will return the 50th, 90th, and 99th percentile values. Returns an array of length `periods`, with
-// one entry for each period in the time span. Each `PercentileValue` object in the result will contain exactly
-// `len(percentiles)` values.
-func (l *eventLogs) PercentilesPerPeriod(ctx context.Context, periodType PeriodType, startDate time.Time, periods int, field string, percentiles []float64, opt *PercentilesOptions) ([]PercentileValue, error) {
-	conds := []*sqlf.Query{sqlf.Sprintf("TRUE")}
-	if opt != nil {
-		if opt.ByEventNamePrefix != nil {
-			conds = append(conds, sqlf.Sprintf("name LIKE %s", *opt.ByEventNamePrefix+"%"))
-		}
-		if opt.ByEventName != nil {
-			conds = append(conds, sqlf.Sprintf("name = %s", *opt.ByEventName))
-		}
-		if opt.ByEventNames != nil {
-			items := []*sqlf.Query{}
-			for _, v := range *opt.ByEventNames {
-=======
 	conds := []*sqlf.Query{sqlf.Sprintf("TRUE")}
 	if opt != nil {
 		if opt.ByEventNamePrefix != "" {
@@ -389,7 +280,6 @@
 		if len(opt.ByEventNames) > 0 {
 			items := []*sqlf.Query{}
 			for _, v := range opt.ByEventNames {
->>>>>>> 7dd908d1
 				items = append(items, sqlf.Sprintf("%s", v))
 			}
 			conds = append(conds, sqlf.Sprintf("name IN (%s)", sqlf.Join(items, ",")))
@@ -401,19 +291,6 @@
 		return nil, fmt.Errorf("periodType must be \"daily\", \"weekly\", or \"monthly\". Got %s", periodType)
 	}
 
-<<<<<<< HEAD
-	return l.calculatePercentilesPerPeriodBySQL(ctx, intervalByPeriodType[periodType], periodByPeriodType[periodType], startDate, endDate, field, percentiles, conds)
-}
-
-func (l *eventLogs) countUniqueUsersPerPeriodBySQL(ctx context.Context, interval, period *sqlf.Query, startDate, endDate time.Time, conds []*sqlf.Query) ([]UsageValue, error) {
-	return l.countPerPeriodBySQL(ctx, sqlf.Sprintf("DISTINCT CASE WHEN user_id = 0 THEN anonymous_user_id ELSE CAST(user_id AS TEXT) END"), interval, period, startDate, endDate, conds)
-}
-
-func (l *eventLogs) countEventsPerPeriodBySQL(ctx context.Context, interval, period *sqlf.Query, startDate, endDate time.Time, conds []*sqlf.Query) ([]UsageValue, error) {
-	return l.countPerPeriodBySQL(ctx, sqlf.Sprintf("*"), interval, period, startDate, endDate, conds)
-}
-
-=======
 	return l.countEventsPerPeriodBySQL(ctx, intervalByPeriodType[periodType], periodByPeriodType[periodType], startDate, endDate, conds)
 }
 
@@ -480,7 +357,6 @@
 	return l.countPerPeriodBySQL(ctx, sqlf.Sprintf("*"), interval, period, startDate, endDate, conds)
 }
 
->>>>>>> 7dd908d1
 func (l *eventLogs) countPerPeriodBySQL(ctx context.Context, countExpr, interval, period *sqlf.Query, startDate, endDate time.Time, conds []*sqlf.Query) ([]UsageValue, error) {
 	allPeriods := sqlf.Sprintf("SELECT generate_series((%s)::timestamp, (%s)::timestamp, (%s)::interval) AS period", startDate, endDate, interval)
 	countByPeriod := sqlf.Sprintf(`SELECT (%s) AS period, COUNT(%s) AS count
@@ -514,9 +390,6 @@
 	return counts, nil
 }
 
-<<<<<<< HEAD
-func (l *eventLogs) calculatePercentilesPerPeriodBySQL(ctx context.Context, interval, period *sqlf.Query, startDate, endDate time.Time, field string, percentiles []float64, conds []*sqlf.Query) ([]PercentileValue, error) {
-=======
 func (l *eventLogs) calculatePercentilesPerPeriodBySQL(
 	ctx context.Context,
 	interval *sqlf.Query,
@@ -527,14 +400,10 @@
 	percentiles []float64,
 	conds []*sqlf.Query,
 ) ([]PercentileValue, error) {
->>>>>>> 7dd908d1
 	countByPeriodExprs := []*sqlf.Query{}
 	qExprs := []*sqlf.Query{}
 	for i, p := range percentiles {
 		name := fmt.Sprintf("p%d\n", i)
-<<<<<<< HEAD
-		countByPeriodExprs = append(countByPeriodExprs, sqlf.Sprintf("percentile_cont(%d) WITHIN GROUP (ORDER BY (argument->'"+field+"')::integer) AS "+name, p))
-=======
 		// Note: we can't go directly from jsonb -> integer in postgres 9.6, so we
 		// have to first cast it to a text type, and then to an integer to support
 		// queries on older instances.
@@ -544,7 +413,6 @@
 			field,
 		))
 
->>>>>>> 7dd908d1
 		qExprs = append(qExprs, sqlf.Sprintf("COALESCE("+name+", 0)"))
 	}
 
