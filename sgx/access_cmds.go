package sgx

import (
	"fmt"
	"log"

	"sourcegraph.com/sourcegraph/go-sourcegraph/sourcegraph"
	"src.sourcegraph.com/sourcegraph/sgx/cli"
)

func init() {
	accessGroup, err := cli.CLI.AddCommand("access",
		"manage access",
		"The access subcommands manage permissions to access the Sourcegraph instance.",
		&accessCmd{},
	)
	if err != nil {
		log.Fatal(err)
	}

	_, err = accessGroup.AddCommand("grant",
		"grant access to a user",
		"The `src access grant` command grants read/write access to a user.",
		&accessGrantCmd{},
	)
	if err != nil {
		log.Fatal(err)
	}

	_, err = accessGroup.AddCommand("revoke",
		"revoke access from a user",
		"The `src access revoke` command revokes access from a user.",
		&accessRevokeCmd{},
	)
	if err != nil {
		log.Fatal(err)
	}

	_, err = accessGroup.AddCommand("list",
		"list all users with access",
		"The `src access list` command lists all users with access to this server.",
		&accessListCmd{},
	)
	if err != nil {
		log.Fatal(err)
	}
}

type accessCmd struct{}

func (c *accessCmd) Execute(args []string) error { return nil }

type accessGrantCmd struct {
	Args struct {
		Users []string `value-name:"USERS" description:"user logins"`
	} `positional-args:"yes"`
	Write bool `long:"write" description:"set write permissions on all specified users"`
	Admin bool `long:"admin" description:"set admin permissions on all specified users"`
}

func (c *accessGrantCmd) Execute(args []string) error {
	cl := Client()
<<<<<<< HEAD
	endpointURL := Endpoints.EndpointURL().String()

	if len(c.Args.Users) == 0 {
		return fmt.Errorf(`Must specify at least one user to grant access to (e.g. "src access grant USER")`)
	}
=======
>>>>>>> 87a8b9c1

	for _, login := range c.Args.Users {
		userSpec, err := sourcegraph.ParseUserSpec(login)
		if err != nil {
			return err
		}
		user, err := cl.Users.Get(cliCtx, &userSpec)
		if err != nil {
			return err
		}
		fmt.Printf("%s: ", user.Login)

		permsOpt := &sourcegraph.UserPermissions{
			UID:   user.UID,
			Read:  true,
			Write: (c.Write || c.Admin),
			Admin: c.Admin,
		}
		if _, err := cl.RegisteredClients.SetUserPermissions(cliCtx, permsOpt); err != nil {
<<<<<<< HEAD
			fmt.Println("FAILED")
			return err
=======
			fmt.Printf("ERROR: %v\n", err)
			continue
		} else {
			fmt.Println("ok")
>>>>>>> 87a8b9c1
		}
		fmt.Println("SUCCESS")
	}

	return nil
}

type accessRevokeCmd struct {
	Args struct {
		Users []string `value-name:"USERS" description:"user logins"`
	} `positional-args:"yes"`
}

func (c *accessRevokeCmd) Execute(args []string) error {
	cl := Client()
	endpointURL := Endpoints.EndpointURL().String()

	if len(c.Args.Users) == 0 {
		return fmt.Errorf(`Must specify at least one user to revoke access from (e.g. "src access revoke USER")`)
	}

	for _, login := range c.Args.Users {
		userSpec, err := sourcegraph.ParseUserSpec(login)
		if err != nil {
			return err
		}
		user, err := cl.Users.Get(cliCtx, &userSpec)
		if err != nil {
			return err
		}
		fmt.Printf("# revoking all access from user %s (UID %d) on server running at %s... ", user.Login, user.UID, endpointURL)

		permsOpt := &sourcegraph.UserPermissions{
			UID:   user.UID,
			Read:  false,
			Write: false,
			Admin: false,
		}
		if _, err := cl.RegisteredClients.SetUserPermissions(cliCtx, permsOpt); err != nil {
			fmt.Println("FAILED")
			return err
		}
		fmt.Println("SUCCESS")
	}

	return nil
}

type accessListCmd struct{}

func (c *accessListCmd) Execute(args []string) error {
	cl := Client()
	endpointURL := Endpoints.EndpointURL().String()

	fmt.Printf("# fetching list of users with access to server running at %s... ", endpointURL)
	userList, err := cl.RegisteredClients.ListUserPermissions(cliCtx, &sourcegraph.RegisteredClientSpec{})
	if err != nil {
		fmt.Println("FAILED")
		return err
	}
	fmt.Println("SUCCESS")

	for _, userPerms := range userList.UserPermissions {
		user, err := cl.Users.Get(cliCtx, &sourcegraph.UserSpec{UID: userPerms.UID})
		if err != nil {
			return err
		}
		fmt.Printf("# User %s (UID %d): read=%v, write=%v, admin=%v\n", user.Login, userPerms.UID, userPerms.Read, userPerms.Write, userPerms.Admin)
	}

	return nil
}

func accessString(up *sourcegraph.UserPermissions) string {
	switch {
	case up.Admin:
		return "admin"
	case up.Write:
		return "write"
	case up.Read:
		return "read"
	default:
		return "none"
	}
}<|MERGE_RESOLUTION|>--- conflicted
+++ resolved
@@ -60,14 +60,10 @@
 
 func (c *accessGrantCmd) Execute(args []string) error {
 	cl := Client()
-<<<<<<< HEAD
-	endpointURL := Endpoints.EndpointURL().String()
 
 	if len(c.Args.Users) == 0 {
 		return fmt.Errorf(`Must specify at least one user to grant access to (e.g. "src access grant USER")`)
 	}
-=======
->>>>>>> 87a8b9c1
 
 	for _, login := range c.Args.Users {
 		userSpec, err := sourcegraph.ParseUserSpec(login)
@@ -87,15 +83,8 @@
 			Admin: c.Admin,
 		}
 		if _, err := cl.RegisteredClients.SetUserPermissions(cliCtx, permsOpt); err != nil {
-<<<<<<< HEAD
 			fmt.Println("FAILED")
 			return err
-=======
-			fmt.Printf("ERROR: %v\n", err)
-			continue
-		} else {
-			fmt.Println("ok")
->>>>>>> 87a8b9c1
 		}
 		fmt.Println("SUCCESS")
 	}
@@ -111,7 +100,6 @@
 
 func (c *accessRevokeCmd) Execute(args []string) error {
 	cl := Client()
-	endpointURL := Endpoints.EndpointURL().String()
 
 	if len(c.Args.Users) == 0 {
 		return fmt.Errorf(`Must specify at least one user to revoke access from (e.g. "src access revoke USER")`)
@@ -126,7 +114,7 @@
 		if err != nil {
 			return err
 		}
-		fmt.Printf("# revoking all access from user %s (UID %d) on server running at %s... ", user.Login, user.UID, endpointURL)
+		fmt.Printf("%s: ", user.Login)
 
 		permsOpt := &sourcegraph.UserPermissions{
 			UID:   user.UID,
